<<<<<<< HEAD
import secureClient, { supabase } from './supabaseClient';
import { v4 as uuidv4 } from 'uuid';
import { safeLog } from '../utils/logUtils';
=======
import { createClient } from '@supabase/supabase-js';
import { v4 as uuidv4 } from 'uuid';

// Get Supabase credentials from environment variables
const supabaseUrl = import.meta.env.VITE_SUPABASE_URL || '';
const supabaseKey = import.meta.env.VITE_SUPABASE_API_KEY || '';

// Create a direct Supabase client
let supabaseClient;

try {
  supabaseClient = createClient(supabaseUrl, supabaseKey);
  console.log('Supabase client initialized successfully');
} catch (error) {
  console.error('Error initializing Supabase client:', error);
  // Create a mock client that won't throw errors
  supabaseClient = {
    from: () => ({
      select: () => ({
        eq: async () => ({ data: null, error: { message: 'Supabase client not initialized properly' } }),
        maybeSingle: async () => ({ data: null, error: { message: 'Supabase client not initialized properly' } })
      })
    })
  };
}

// Create a wrapper with polyfills for missing methods
const supabase = {
  ...supabaseClient,
  from: (table) => {
    const originalFrom = supabaseClient.from(table);
    
    // Create a wrapper for the query builder
    const queryBuilder = {
      ...originalFrom,
      
      // Ensure select method works
      select: (columns = '*') => {
        const originalSelect = originalFrom.select(columns);
        
        // Add maybeSingle method if it doesn't exist
        const enhancedSelect = {
          ...originalSelect,
          
          // Polyfill for maybeSingle
          maybeSingle: async () => {
            if (typeof originalSelect.maybeSingle === 'function') {
              try {
                return await originalSelect.maybeSingle();
              } catch (error) {
                console.error('Error in maybeSingle:', error);
                return { data: null, error };
              }
            }
            
            console.warn('Using fallback implementation of maybeSingle');
            try {
              return await originalSelect.limit(1).single();
            } catch (error) {
              if (error.message && error.message.includes('No rows found')) {
                return { data: null, error: null };
              }
              return { data: null, error };
            }
          }
        };
        
        // Add methods that chain and preserve maybeSingle
        ['eq', 'neq', 'in', 'gt', 'lt', 'gte', 'lte', 'like', 'ilike', 'is', 'not', 'limit', 'order', 'range'].forEach(method => {
          if (typeof originalSelect[method] === 'function') {
            enhancedSelect[method] = (...args) => {
              const result = originalSelect[method](...args);
              return {
                ...result,
                maybeSingle: enhancedSelect.maybeSingle
              };
            };
          }
        });
        
        return enhancedSelect;
      },
      
      // Ensure upsert method works
      upsert: (data, options: { onConflict?: string } = {}) => {
        if (typeof originalFrom.upsert === 'function') {
          try {
            return originalFrom.upsert(data, options);
          } catch (error) {
            console.error('Error in upsert:', error);
            return { data: null, error };
          }
        }
        
        console.warn('Using fallback implementation of upsert');
        try {
          // Use insert with onConflict option
          return originalFrom.insert(data, { onConflict: options.onConflict || 'id' });
        } catch (error) {
          console.error('Error in fallback upsert:', error);
          return { data: null, error };
        }
      },
      
      // Ensure update method works
      update: (data, options = {}) => {
        if (typeof originalFrom.update !== 'function') {
          console.warn('Update method not available');
          return {
            eq: () => ({ data: null, error: { message: 'Update method not available' } })
          };
        }
        
        try {
          const updateResult = originalFrom.update(data, options);
          
          // Ensure eq method is available
          if (typeof updateResult.eq !== 'function') {
            return {
              ...updateResult,
              eq: (column, value) => {
                console.warn('Using direct filter for update');
                try {
                  return originalFrom.update(data, { 
                    ...options,
                    filter: { [column]: value }
                  });
                } catch (error) {
                  console.error('Error in update with filter:', error);
                  return { data: null, error };
                }
              }
            };
          }
          
          return updateResult;
        } catch (error) {
          console.error('Error in update:', error);
          return {
            eq: () => ({ data: null, error })
          };
        }
      }
    };
    
    return queryBuilder;
  }
};
>>>>>>> 62800c9a

/**
 * Get an authenticated Supabase client using the Clerk session token
 * @param sessionToken Clerk session token
 * @returns Authenticated Supabase client
 */
<<<<<<< HEAD
export const getAuthenticatedClient = (clerkToken?: string) => {
  if (!clerkToken) {
    safeLog.log('No Clerk token provided, using anonymous client');
    return secureClient;
=======
export const getAuthenticatedClient = async (sessionToken) => {
  if (import.meta.env.DEV) {
    console.log('Using development bypass client');
    return supabase;
  }
  
  try {
    if (!supabaseUrl || !supabaseKey) {
      console.error('Supabase credentials missing in environment variables');
      return supabase;
    }
    
    const client = createClient(supabaseUrl, supabaseKey, {
      global: {
        headers: {
          Authorization: `Bearer ${sessionToken}`
        }
      }
    });
    
    return client;
  } catch (error) {
    console.error('Error creating authenticated Supabase client:', error);
    return supabase;
>>>>>>> 62800c9a
  }
};

/**
 * For development purposes: Skip RLS policies by using service role key
 */
export const getDevBypassClient = () => {
  if (import.meta.env.PROD) {
<<<<<<< HEAD
    safeLog.error('SECURITY WARNING: Attempted to use development bypass client in production!');
    safeLog.error('This is a security risk and has been prevented.');
    // Return the regular secure client instead
    return secureClient;
  }
  
  // Log a warning, but only in development mode
  safeLog.warn('Using development bypass client - NEVER use this in production!');
=======
    console.error('Attempted to use development bypass client in production!');
    return supabase;
  }
  
  return supabase;
};

// Generate a UUID that's compatible with Supabase
export const uuid = () => {
  return uuidv4();
};

// Format a string as a UUID if it's not already
export const formatUuid = (id) => {
  if (!id) return null;
  
  // Check if it's already a UUID
  if (/^[0-9a-f]{8}-[0-9a-f]{4}-[0-9a-f]{4}-[0-9a-f]{4}-[0-9a-f]{12}$/i.test(id)) {
    return id;
  }
>>>>>>> 62800c9a
  
  // If it's a short ID (e.g. from Clerk), pad it to make a valid UUID
  return `${id.substring(0, 8)}-${id.substring(8, 12)}-${id.substring(12, 16)}-0000-000000000000`.substring(0, 36);
};

<<<<<<< HEAD
/**
 * Format a string as a UUID if it's not already
 * This creates a deterministic UUID based on the input string
 * @param userId The user ID to format as a UUID
 * @returns A properly formatted UUID
 */
export const formatUuid = (userId: string): string => {
  if (!userId) return '';
  
  // If it's already a valid UUID, return it as is
  if (/^[0-9a-f]{8}-[0-9a-f]{4}-[0-9a-f]{4}-[0-9a-f]{4}-[0-9a-f]{12}$/i.test(userId)) {
    return userId;
  }
  
  // For Clerk IDs, create a deterministic UUID
  // First, remove the 'user_' prefix if it exists
  const cleanId = userId.replace(/^user_/, '');
  
  // Create a deterministic UUID using a simple hash function
  let hash = 0;
  for (let i = 0; i < cleanId.length; i++) {
    const char = cleanId.charCodeAt(i);
    hash = ((hash << 5) - hash) + char;
    hash = hash & hash; // Convert to 32bit integer
  }
  
  // Convert the hash to a hex string and ensure it's positive
  const hashHex = Math.abs(hash).toString(16).padStart(8, '0');
  
  // Generate remaining parts with some determinism from the input
  const p1 = hashHex.substring(0, 8);
  const p2 = hashHex.substring(0, 4);
  const p3 = '4' + hashHex.substring(0, 3); // Version 4 UUID
  const p4 = (8 + (Math.abs(hash) % 4)).toString(16) + hashHex.substring(0, 3); // Variant bits
  
  // Generate the last part with more entropy
  let p5 = '';
  for (let i = 0; i < 12; i++) {
    p5 += (Math.abs(hash + i) % 16).toString(16);
  }
  
  // Format as UUID (8-4-4-4-12)
  return `${p1}-${p2}-${p3}-${p4}-${p5}`;
};

/**
 * Generate a random UUID
 * @returns A random UUID
 */
export const generateUuid = (): string => {
  return uuidv4();
};

// Re-export the secure client as the default
export { secureClient as supabase }; 
=======
// Export the supabase client
export { supabase }; 
>>>>>>> 62800c9a
<|MERGE_RESOLUTION|>--- conflicted
+++ resolved
@@ -1,194 +1,16 @@
-<<<<<<< HEAD
 import secureClient, { supabase } from './supabaseClient';
 import { v4 as uuidv4 } from 'uuid';
 import { safeLog } from '../utils/logUtils';
-=======
-import { createClient } from '@supabase/supabase-js';
-import { v4 as uuidv4 } from 'uuid';
-
-// Get Supabase credentials from environment variables
-const supabaseUrl = import.meta.env.VITE_SUPABASE_URL || '';
-const supabaseKey = import.meta.env.VITE_SUPABASE_API_KEY || '';
-
-// Create a direct Supabase client
-let supabaseClient;
-
-try {
-  supabaseClient = createClient(supabaseUrl, supabaseKey);
-  console.log('Supabase client initialized successfully');
-} catch (error) {
-  console.error('Error initializing Supabase client:', error);
-  // Create a mock client that won't throw errors
-  supabaseClient = {
-    from: () => ({
-      select: () => ({
-        eq: async () => ({ data: null, error: { message: 'Supabase client not initialized properly' } }),
-        maybeSingle: async () => ({ data: null, error: { message: 'Supabase client not initialized properly' } })
-      })
-    })
-  };
-}
-
-// Create a wrapper with polyfills for missing methods
-const supabase = {
-  ...supabaseClient,
-  from: (table) => {
-    const originalFrom = supabaseClient.from(table);
-    
-    // Create a wrapper for the query builder
-    const queryBuilder = {
-      ...originalFrom,
-      
-      // Ensure select method works
-      select: (columns = '*') => {
-        const originalSelect = originalFrom.select(columns);
-        
-        // Add maybeSingle method if it doesn't exist
-        const enhancedSelect = {
-          ...originalSelect,
-          
-          // Polyfill for maybeSingle
-          maybeSingle: async () => {
-            if (typeof originalSelect.maybeSingle === 'function') {
-              try {
-                return await originalSelect.maybeSingle();
-              } catch (error) {
-                console.error('Error in maybeSingle:', error);
-                return { data: null, error };
-              }
-            }
-            
-            console.warn('Using fallback implementation of maybeSingle');
-            try {
-              return await originalSelect.limit(1).single();
-            } catch (error) {
-              if (error.message && error.message.includes('No rows found')) {
-                return { data: null, error: null };
-              }
-              return { data: null, error };
-            }
-          }
-        };
-        
-        // Add methods that chain and preserve maybeSingle
-        ['eq', 'neq', 'in', 'gt', 'lt', 'gte', 'lte', 'like', 'ilike', 'is', 'not', 'limit', 'order', 'range'].forEach(method => {
-          if (typeof originalSelect[method] === 'function') {
-            enhancedSelect[method] = (...args) => {
-              const result = originalSelect[method](...args);
-              return {
-                ...result,
-                maybeSingle: enhancedSelect.maybeSingle
-              };
-            };
-          }
-        });
-        
-        return enhancedSelect;
-      },
-      
-      // Ensure upsert method works
-      upsert: (data, options: { onConflict?: string } = {}) => {
-        if (typeof originalFrom.upsert === 'function') {
-          try {
-            return originalFrom.upsert(data, options);
-          } catch (error) {
-            console.error('Error in upsert:', error);
-            return { data: null, error };
-          }
-        }
-        
-        console.warn('Using fallback implementation of upsert');
-        try {
-          // Use insert with onConflict option
-          return originalFrom.insert(data, { onConflict: options.onConflict || 'id' });
-        } catch (error) {
-          console.error('Error in fallback upsert:', error);
-          return { data: null, error };
-        }
-      },
-      
-      // Ensure update method works
-      update: (data, options = {}) => {
-        if (typeof originalFrom.update !== 'function') {
-          console.warn('Update method not available');
-          return {
-            eq: () => ({ data: null, error: { message: 'Update method not available' } })
-          };
-        }
-        
-        try {
-          const updateResult = originalFrom.update(data, options);
-          
-          // Ensure eq method is available
-          if (typeof updateResult.eq !== 'function') {
-            return {
-              ...updateResult,
-              eq: (column, value) => {
-                console.warn('Using direct filter for update');
-                try {
-                  return originalFrom.update(data, { 
-                    ...options,
-                    filter: { [column]: value }
-                  });
-                } catch (error) {
-                  console.error('Error in update with filter:', error);
-                  return { data: null, error };
-                }
-              }
-            };
-          }
-          
-          return updateResult;
-        } catch (error) {
-          console.error('Error in update:', error);
-          return {
-            eq: () => ({ data: null, error })
-          };
-        }
-      }
-    };
-    
-    return queryBuilder;
-  }
-};
->>>>>>> 62800c9a
 
 /**
  * Get an authenticated Supabase client using the Clerk session token
  * @param sessionToken Clerk session token
  * @returns Authenticated Supabase client
  */
-<<<<<<< HEAD
 export const getAuthenticatedClient = (clerkToken?: string) => {
   if (!clerkToken) {
     safeLog.log('No Clerk token provided, using anonymous client');
     return secureClient;
-=======
-export const getAuthenticatedClient = async (sessionToken) => {
-  if (import.meta.env.DEV) {
-    console.log('Using development bypass client');
-    return supabase;
-  }
-  
-  try {
-    if (!supabaseUrl || !supabaseKey) {
-      console.error('Supabase credentials missing in environment variables');
-      return supabase;
-    }
-    
-    const client = createClient(supabaseUrl, supabaseKey, {
-      global: {
-        headers: {
-          Authorization: `Bearer ${sessionToken}`
-        }
-      }
-    });
-    
-    return client;
-  } catch (error) {
-    console.error('Error creating authenticated Supabase client:', error);
-    return supabase;
->>>>>>> 62800c9a
   }
 };
 
@@ -197,7 +19,6 @@
  */
 export const getDevBypassClient = () => {
   if (import.meta.env.PROD) {
-<<<<<<< HEAD
     safeLog.error('SECURITY WARNING: Attempted to use development bypass client in production!');
     safeLog.error('This is a security risk and has been prevented.');
     // Return the regular secure client instead
@@ -206,34 +27,11 @@
   
   // Log a warning, but only in development mode
   safeLog.warn('Using development bypass client - NEVER use this in production!');
-=======
-    console.error('Attempted to use development bypass client in production!');
-    return supabase;
-  }
   
-  return supabase;
+  // For development, we'll use the secure client with special headers
+  return secureClient;
 };
 
-// Generate a UUID that's compatible with Supabase
-export const uuid = () => {
-  return uuidv4();
-};
-
-// Format a string as a UUID if it's not already
-export const formatUuid = (id) => {
-  if (!id) return null;
-  
-  // Check if it's already a UUID
-  if (/^[0-9a-f]{8}-[0-9a-f]{4}-[0-9a-f]{4}-[0-9a-f]{4}-[0-9a-f]{12}$/i.test(id)) {
-    return id;
-  }
->>>>>>> 62800c9a
-  
-  // If it's a short ID (e.g. from Clerk), pad it to make a valid UUID
-  return `${id.substring(0, 8)}-${id.substring(8, 12)}-${id.substring(12, 16)}-0000-000000000000`.substring(0, 36);
-};
-
-<<<<<<< HEAD
 /**
  * Format a string as a UUID if it's not already
  * This creates a deterministic UUID based on the input string
@@ -288,8 +86,4 @@
 };
 
 // Re-export the secure client as the default
-export { secureClient as supabase }; 
-=======
-// Export the supabase client
-export { supabase }; 
->>>>>>> 62800c9a
+export { secureClient as supabase }; 