import React, { useState, useEffect } from 'react';
import { motion, AnimatePresence } from 'framer-motion';
import DashboardLayout from '../components/DashboardLayout';
import { Tabs, TabsContent, TabsList, TabsTrigger } from "@/components/ui/tabs";
import ActionCard from '../components/ActionCard';
import EcoTip from '../components/EcoTip';
import { useAuth, useUser } from '@clerk/clerk-react';
import { 
  Check, X, PlusCircle, Train, Bus, Car, Bike, 
  Coffee, ShoppingBag, Utensils, Leaf, PenTool, Recycle,
  Droplets, LightbulbOff, ShowerHead, Sun, Wind, Trash2, Zap,
  Loader2, Info, Calendar, BarChart
} from 'lucide-react';
import actionsData, { Action, CATEGORIES } from '@/data/actionsData';
import { getEcoActions, logUserAction, createEcoAction, createCustomEcoAction, initializeEcoActions, getUserActions } from '@/services/ecoActionsService';
import { UserAction, EcoAction } from '@/types/database';
import { toast } from 'sonner';

// Define consistent category options
const CATEGORY_OPTIONS = {
  transportation: "Transportation",
  waste: "Waste Reduction",
  food: "Food",
  energy: "Energy",
  water: "Water",
  custom: "Other"
};

// Create a union type that can handle both Action and EcoAction properties
type ActionFormData = {
  id?: string | number;
  title?: string;
  impact?: string;
  category?: string;
  category_id?: string;
  icon?: React.ReactNode;
  co2Saved?: number;
  completed?: boolean;
  description?: string;
  buds_reward?: number;
};

<<<<<<< HEAD
// Define the EcoTip type based on the ECO_TIPS array
type EcoTipType = {
  id: number;
  title: string;
  description: string;
  impact: string;
  category: string;
=======
// Define consistent category options
const CATEGORY_OPTIONS = {
  transportation: "transportation",
  waste: "waste reduction",
  food: "food",
  energy: "energy",
  water: "water",
  custom: "other"
>>>>>>> 1c2452d9
};

// Sample eco tips to show as suggestions
const ECO_TIPS: EcoTipType[] = [
  {
    id: 1,
    title: 'Used public transit',
    description: 'Taking public transportation instead of driving alone can reduce your carbon footprint significantly.',
    impact: '2.3 kg CO₂ saved per trip',
    category: 'transportation'
  },
  {
    id: 2,
    title: 'Walked instead of drove',
    description: 'Walking short distances instead of driving is not only good for the environment but also for your health.',
    impact: '1.8 kg CO₂ saved per trip',
    category: 'transportation'
  },
  {
    id: 3,
    title: 'Brought reusable mug',
    description: 'Using a reusable mug for your coffee or tea can save hundreds of disposable cups from landfills each year.',
    impact: '0.5 kg waste reduced',
    category: 'waste'
  },
  {
    id: 4,
    title: 'Ate a meatless meal',
    description: 'Plant-based meals typically have a much lower carbon footprint than meat-based ones.',
    impact: '1.5 kg CO₂ saved per meal',
    category: 'food'
  },
  {
    id: 5,
    title: 'Used natural lighting',
    description: 'Taking advantage of natural light reduces electricity usage and creates a more pleasant environment.',
    impact: '0.2 kg CO₂ saved per day',
    category: 'energy'
  },
  {
    id: 6,
    title: 'Collected rainwater',
    description: 'Collecting rainwater for plants conserves treated water and reduces your water footprint.',
    impact: '50 L water saved',
    category: 'water'
  }
];

// Define a type for UserAction with eco_actions
interface UserActionWithEcoAction extends UserAction {
  eco_actions?: EcoAction;
}

const Actions = () => {
  const [showForm, setShowForm] = useState(false);
  const [formAction, setFormAction] = useState<ActionFormData | null>(null);
  
  // Add separate state variables for form fields
  const [formTitle, setFormTitle] = useState('');
  const [formCategory, setFormCategory] = useState('');
  const [formNotes, setFormNotes] = useState('');
  const [formDate, setFormDate] = useState(new Date().toISOString().split('T')[0]);
  const [isSubmitting, setIsSubmitting] = useState(false);
  const { isSignedIn } = useAuth();
  const { user, isLoaded: userIsLoaded } = useUser();
  
  // State for Supabase eco actions
  const [supabaseActions, setSupabaseActions] = useState<EcoAction[] | null>(null);
  const [loadingActions, setLoadingActions] = useState(true);
  const [actionError, setActionError] = useState<string | null>(null);
  
  // State for visible eco tips
  const [visibleTips, setVisibleTips] = useState<EcoTipType[]>(ECO_TIPS);
  
  // State for user actions
  const [userActions, setUserActions] = useState<UserActionWithEcoAction[]>([]);
  
  // Fetch eco actions from Supabase
  useEffect(() => {
    const loadEcoActions = async () => {
      try {
        // First try to initialize the eco_actions table if needed
        const { success, error } = await initializeEcoActions();
        if (!success) {
          console.warn('Failed to initialize eco actions:', error);
        }
        
        // Then fetch the actions
        await fetchEcoActions();
      } catch (err) {
        console.error('Error in loadEcoActions:', err);
        setActionError('Failed to load eco actions. Please try again later.');
        setLoadingActions(false);
      }
    };
    
    loadEcoActions();
  }, []);
  
  // Move fetchEcoActions outside of useEffect so it can be called from elsewhere
  const fetchEcoActions = async () => {
    try {
      setLoadingActions(true);
      const { data, error } = await getEcoActions();
      
      if (error) {
        console.error('error fetching eco actions:', error);
        setActionError(error);
      } else {
        setSupabaseActions(data);
      }
    } catch (err) {
      console.error('exception fetching eco actions:', err);
      setActionError('failed to load eco actions. please try again later.');
    } finally {
      setLoadingActions(false);
    }
  };
  
  // Debug log for authentication state
  useEffect(() => {
    console.log('auth state in actions:', { 
      isSignedIn, 
      user: user?.username || user?.firstName
    });
  }, [isSignedIn, user]);
  
  const openForm = (action?: Partial<Action> | EcoAction) => {
    // Convert the action to a compatible format
    const formattedAction: ActionFormData = action ? { ...action } : {};
    setFormAction(formattedAction);
    setFormTitle(formattedAction.title || '');
    setFormCategory(formattedAction.category || formattedAction.category_id || '');
    setFormNotes('');
    setFormDate(new Date().toISOString().split('T')[0]);
    setShowForm(true);
  };
  
  const closeForm = () => {
    setShowForm(false);
    setFormAction(null);
    setFormTitle('');
    setFormCategory('');
    setFormNotes('');
    setIsSubmitting(false);
  };
  
  // Function to handle logging an action (marking it as completed)
  const handleLogAction = async () => {
    if (!isSignedIn || !user) {
      toast.error('you must be signed in to log actions');
      return;
    }
    
    // Validate form fields
    if (!formAction?.id && !formTitle) {
      toast.error('please enter an action title');
      return;
    }
    
    if (!formCategory) {
      toast.error('please select a category');
      return;
    }
    
    try {
      setIsSubmitting(true);
      
      // If we have a Supabase action ID, use that
      if (formAction?.id && typeof formAction.id === 'string') {
        console.log('logging existing action:', formAction.id);
        
        const { data, error } = await logUserAction(
          user.id,
          formAction.id,
          formNotes || undefined
        );
        
        if (error) {
          console.error('error logging action:', error);
          toast.error('failed to log action: ' + error);
        } else {
<<<<<<< HEAD
          console.log('Successfully logged action:', data);
          toast.success('Eco action logged successfully!');
          
          // Refresh user actions
          fetchUserActions();
          
          closeForm();
        }
      } else {
        // For custom actions, use the enhanced logUserAction with Gemini analysis
        console.log('Logging custom action with Gemini analysis:', formTitle);
=======
          console.log('successfully logged action:', data);
          toast.success('eco action logged successfully!');
          closeForm();
        }
      } else {
        // For custom actions, use the client-side approach
        console.log('creating custom action:', formTitle);
        
        const { data: newAction, error: createError } = await createCustomEcoAction(
          formTitle,
          formCategory,
          formNotes
        );
        
        if (createError) {
          console.error('error creating custom action:', createError);
          toast.error('failed to create custom action: ' + createError);
          return;
        }
        
        if (!newAction) {
          console.error('no action data returned from createCustomEcoAction');
          toast.error('failed to create custom action: no data returned');
          return;
        }
        
        console.log('successfully created custom action:', newAction);
        
        // Now log the newly created action
        console.log('logging custom action:', newAction.id);
>>>>>>> 1c2452d9
        
        const { data, error } = await logUserAction(
          user.id,
          '', // Empty actionId for custom actions
          formNotes || undefined,
          formTitle, // Custom title
          formCategory // Custom category
        );
        
        if (error) {
          console.error('error logging custom action:', error);
          toast.error('failed to log custom action: ' + error);
        } else {
<<<<<<< HEAD
          console.log('Successfully logged custom action:', data);
=======
          console.log('successfully logged custom action:', data);
          toast.success('custom eco action logged successfully!');
>>>>>>> 1c2452d9
          
          // Show a success message with the buds earned
          if (data) {
            toast.success(`Eco action logged successfully! You earned ${data.buds_earned} buds.`);
          } else {
            toast.success('Eco action logged successfully!');
          }
          
          // Refresh the actions list and user actions
          fetchEcoActions();
          fetchUserActions();
          
          closeForm();
        }
      }
    } catch (err) {
      console.error('exception logging action:', err);
      toast.error('an unexpected error occurred. please try again.');
    } finally {
      setIsSubmitting(false);
    }
  };
  
  // Fetch user actions
  const fetchUserActions = async () => {
    if (!isSignedIn || !user) return;
    
    try {
      const { data, error } = await getUserActions(user.id);
      
      if (error) {
        console.error('Error fetching user actions:', error);
      } else if (data) {
        setUserActions(data as UserActionWithEcoAction[]);
      }
    } catch (err) {
      console.error('Exception fetching user actions:', err);
    }
  };
  
  // Load eco actions and user actions
  useEffect(() => {
    const loadData = async () => {
      try {
        // First try to initialize the eco_actions table if needed
        const { success, error } = await initializeEcoActions();
        if (!success) {
          console.warn('Failed to initialize eco actions:', error);
        }
        
        // Then fetch the actions
        await fetchEcoActions();
        
        // And fetch user actions
        if (isSignedIn && user) {
          await fetchUserActions();
        }
      } catch (err) {
        console.error('Error in loadData:', err);
        setActionError('Failed to load data. Please try again later.');
        setLoadingActions(false);
      }
    };
    
    loadData();
  }, [isSignedIn, user]);
  
  // Handle closing a tip
  const handleCloseTip = (tipId: number) => {
    setVisibleTips(visibleTips.filter(tip => tip.id !== tipId));
  };
  
  // Handle trying an action from a tip
  const handleTryAction = (tip: EcoTipType) => {
    tryEcoTip(tip);
  };
  
  // Open form with eco tip data
  const tryEcoTip = async (tip: EcoTipType) => {
    const formattedTip: ActionFormData = {
      title: tip.title,
      impact: tip.impact,
      category: tip.category,
      description: tip.description
    };
    
    setFormAction(formattedTip);
    setFormTitle(tip.title);
    setFormCategory(tip.category);
    setFormNotes(tip.description);
    setFormDate(new Date().toISOString().split('T')[0]);
    setShowForm(true);
  };
  
  // If actions are still loading, show a loading state
  if (loadingActions) {
    return (
      <DashboardLayout>
        <div className="max-w-5xl mx-auto">
          <div className="mb-8">
            <motion.h1 
              initial={{ opacity: 0, y: -10 }}
              animate={{ opacity: 1, y: 0 }}
              className="text-2xl md:text-3xl font-medium mb-2"
            >
              eco actions
            </motion.h1>
            <motion.p 
              initial={{ opacity: 0, y: -10 }}
              animate={{ opacity: 1, y: 0 }}
              transition={{ delay: 0.1 }}
              className="text-eco-dark/70"
            >
              log your daily sustainable actions and track your positive impact
            </motion.p>
          </div>
          
          <div className="flex items-center justify-center py-12">
            <Loader2 className="h-8 w-8 animate-spin text-eco-green" />
            <span className="ml-2 text-eco-dark/70">loading eco actions...</span>
          </div>
        </div>
      </DashboardLayout>
    );
  }
  
  // If there was an error loading actions, show fallback to local data
  if (actionError || !supabaseActions) {
    console.warn('using local actions data due to error:', actionError);
  }
  
  // Use Supabase actions if available, otherwise fall back to local data
  const displayActions = supabaseActions || Object.values(actionsData).flat();

  return (
    <DashboardLayout>
      <div className="max-w-5xl mx-auto">
        <div className="mb-8">
          <motion.h1 
            initial={{ opacity: 0, y: -10 }}
            animate={{ opacity: 1, y: 0 }}
            className="text-2xl md:text-3xl font-medium mb-2"
          >
            eco actions
          </motion.h1>
          <motion.p 
            initial={{ opacity: 0, y: -10 }}
            animate={{ opacity: 1, y: 0 }}
            transition={{ delay: 0.1 }}
            className="text-eco-dark/70"
          >
            log your daily sustainable actions and track your positive impact
          </motion.p>
        </div>
        
        <Tabs defaultValue="my-actions">
          <div className="flex justify-between items-center mb-6">
            <TabsList className="bg-eco-cream">
<<<<<<< HEAD
              <TabsTrigger value="my-actions">My Actions</TabsTrigger>
              <TabsTrigger value="suggestions">Suggestions</TabsTrigger>
=======
              <TabsTrigger value="all">all</TabsTrigger>
              <TabsTrigger value="transportation">{CATEGORY_OPTIONS.transportation}</TabsTrigger>
              <TabsTrigger value="waste">{CATEGORY_OPTIONS.waste}</TabsTrigger>
              <TabsTrigger value="food">{CATEGORY_OPTIONS.food}</TabsTrigger>
              <TabsTrigger value="energy">{CATEGORY_OPTIONS.energy}</TabsTrigger>
              <TabsTrigger value="water">{CATEGORY_OPTIONS.water}</TabsTrigger>
              <TabsTrigger value="custom">{CATEGORY_OPTIONS.custom}</TabsTrigger>
>>>>>>> 1c2452d9
            </TabsList>
            
            <motion.button
              whileHover={{ scale: 1.05 }}
              whileTap={{ scale: 0.95 }}
              onClick={() => openForm()}
              className="bg-eco-green text-white px-4 py-2 rounded-lg text-sm font-medium hover:bg-eco-green/90 transition-colors flex items-center gap-1.5"
            >
              <PlusCircle size={16} />
              log new action
            </motion.button>
          </div>
          
          {/* My Actions Tab */}
          <TabsContent value="my-actions" className="mt-0">
            {loadingActions ? (
              <div className="flex items-center justify-center py-12">
                <Loader2 className="h-8 w-8 animate-spin text-eco-green" />
                <span className="ml-2 text-eco-dark/70">Loading your actions...</span>
              </div>
            ) : userActions.length > 0 ? (
              <div className="space-y-4">
                {userActions.map((action) => (
                  <motion.div
                    key={action.id}
<<<<<<< HEAD
                    initial={{ opacity: 0, y: 10 }}
                    animate={{ opacity: 1, y: 0 }}
                    className="bg-white rounded-lg p-4 shadow-sm border border-eco-lightGray/30"
                  >
                    <div className="flex justify-between items-start">
                      <h4 className="font-medium">
                        {action.eco_actions?.title || 'Custom Action'}
                      </h4>
                      <span className="text-xs bg-eco-green/10 text-eco-green px-2 py-1 rounded-full">
                        +{action.buds_earned} buds
                      </span>
                    </div>
                    
                    <div className="mt-2 text-sm text-eco-dark/70 flex flex-wrap gap-x-4 gap-y-2">
                      <div className="flex items-center gap-1">
                        <Calendar className="h-3.5 w-3.5" />
                        <span>
                          {action.completed_at ? new Date(action.completed_at).toLocaleDateString() : 'Unknown date'}
                        </span>
                      </div>
                      
                      {action.eco_actions?.co2_saved > 0 && (
                        <div className="flex items-center gap-1">
                          <BarChart className="h-3.5 w-3.5" />
                          <span>{action.eco_actions.co2_saved.toFixed(1)} kg CO₂ saved</span>
                        </div>
                      )}
                    </div>
                    
                    {action.notes && (
                      <div className="mt-2 text-sm">
                        <p className="text-eco-dark/80">{action.notes}</p>
                      </div>
                    )}
                  </motion.div>
                ))}
              </div>
            ) : (
              <div className="bg-eco-cream/50 rounded-lg p-6 text-center">
                <Leaf className="h-10 w-10 mx-auto mb-3 text-eco-green/70" />
                <h3 className="text-lg font-medium mb-1">No eco actions yet</h3>
                <p className="text-eco-dark/70 mb-4">
                  Start logging your sustainable actions to track your positive impact.
                </p>
                <button 
                  className="bg-eco-green text-white px-4 py-2 rounded-lg text-sm font-medium hover:bg-eco-green/90 transition-colors"
                  onClick={() => openForm()}
                >
                  Log Your First Action
                </button>
              </div>
            )}
          </TabsContent>
          
          {/* Suggestions Tab */}
          <TabsContent value="suggestions" className="mt-0">
            <div className="space-y-4">
              {visibleTips.map((tip) => (
                <EcoTip
                  key={tip.id}
                  title={tip.title}
                  description={tip.description}
                  impact={tip.impact}
                  category={CATEGORY_OPTIONS[tip.category as keyof typeof CATEGORY_OPTIONS]}
                  onClose={() => handleCloseTip(tip.id)}
                  onTryThis={() => handleTryAction(tip)}
                />
              ))}
              
              {visibleTips.length === 0 && (
                <div className="bg-eco-cream/50 rounded-lg p-6 text-center">
                  <Leaf className="h-10 w-10 mx-auto mb-3 text-eco-green/70" />
                  <h3 className="text-lg font-medium mb-1">All suggestions dismissed</h3>
                  <p className="text-eco-dark/70 mb-4">
                    You've dismissed all the eco action suggestions. Refresh the page to see them again.
                  </p>
                  <button 
                    className="bg-eco-green text-white px-4 py-2 rounded-lg text-sm font-medium hover:bg-eco-green/90 transition-colors"
                    onClick={() => setVisibleTips(ECO_TIPS)}
                  >
                    Show Suggestions Again
                  </button>
=======
                    title={action.title}
                    impact={action.impact}
                    category={action.category}
                    icon={action.icon}
                    completed={action.completed}
                    onClick={() => openForm(action)}
                  />
                ))
              )}
              
              <ActionCard 
                title="add custom action"
                impact="track your impact"
                category={CATEGORIES.CUSTOM}
                icon={<PenTool size={18} className="text-eco-dark/80" />}
                onClick={() => openForm()}
              />
            </div>
          </TabsContent>
          
          {/* Category tabs - show either Supabase categories or local categories */}
          {supabaseActions ? (
            // Display Supabase categories
            Object.keys(CATEGORY_OPTIONS).map((categoryKey) => (
              <TabsContent key={categoryKey} value={categoryKey} className="mt-0">
                <div className="grid grid-cols-1 sm:grid-cols-2 md:grid-cols-3 gap-4">
                  {supabaseActions
                    .filter(action => action.category_id === categoryKey)
                    .map((action) => (
                      <ActionCard 
                        key={action.id}
                        title={action.title}
                        impact={action.impact}
                        category={action.category_id || 'other'}
                        icon={<Leaf size={18} className="text-eco-dark/80" />}
                        onClick={() => openForm(action)}
                      />
                    ))
                  }
                  
                  {/* Add custom action card to each category */}
                  {categoryKey === 'custom' && (
                    <ActionCard 
                      title="add custom action"
                      impact="track your impact"
                      category={CATEGORIES.CUSTOM}
                      icon={<PenTool size={18} className="text-eco-dark/80" />}
                      onClick={() => openForm()}
                    />
                  )}
                </div>
              </TabsContent>
            ))
          ) : (
            // Fallback to local categories
            Object.keys(actionsData).map((category) => (
              <TabsContent key={category} value={category} className="mt-0">
                <div className="grid grid-cols-1 sm:grid-cols-2 md:grid-cols-3 gap-4">
                  {actionsData[category].map((action) => (
                    <ActionCard 
                      key={action.id}
                      title={action.title}
                      impact={action.impact}
                      category={action.category}
                      icon={action.icon}
                      completed={action.completed}
                      onClick={() => openForm(action)}
                    />
                  ))}
>>>>>>> 1c2452d9
                </div>
              )}
            </div>
          </TabsContent>
        </Tabs>
        
        {/* Action Form Modal */}
        {showForm && (
          <motion.div
            initial={{ opacity: 0 }}
            animate={{ opacity: 1 }}
            exit={{ opacity: 0 }}
            className="fixed inset-0 bg-black/50 flex items-center justify-center p-4 z-50"
            onClick={closeForm}
          >
            <motion.div
              initial={{ scale: 0.95, opacity: 0 }}
              animate={{ scale: 1, opacity: 1 }}
              exit={{ scale: 0.95, opacity: 0 }}
              transition={{ type: 'spring', damping: 25 }}
              className="bg-white rounded-xl p-6 w-full max-w-md shadow-xl"
              onClick={(e) => e.stopPropagation()}
            >
              <div className="flex justify-between items-center mb-4">
                <h2 className="text-lg font-medium">
                  {formAction && formAction.title ? `log: ${formAction.title}` : 'log custom action'}
                </h2>
                <button onClick={closeForm} className="text-eco-dark/70 hover:text-eco-dark">
                  <X size={20} />
                </button>
              </div>
              
              <form className="space-y-4" onSubmit={(e) => { e.preventDefault(); handleLogAction(); }}>
                {!formAction?.title && (
                  <div>
                    <label className="block text-sm font-medium mb-1">action title</label>
                    <input 
                      type="text" 
                      placeholder="what eco-friendly action did you take?"
                      className="w-full p-2 border border-eco-lightGray/60 rounded-lg focus:outline-none focus:ring-1 focus:ring-eco-green focus:border-eco-green"
                      value={formTitle}
                      onChange={(e) => setFormTitle(e.target.value)}
                      required
                    />
                  </div>
                )}
                
                <div>
                  <label className="block text-sm font-medium mb-1">category</label>
                  <select 
                    value={formCategory}
                    onChange={(e) => setFormCategory(e.target.value)}
                    className="w-full p-2 border border-eco-lightGray/60 rounded-lg focus:outline-none focus:ring-1 focus:ring-eco-green focus:border-eco-green"
                    required
                  >
                    <option value="" disabled>select a category</option>
                    <option value="transportation">{CATEGORY_OPTIONS.transportation}</option>
                    <option value="waste">{CATEGORY_OPTIONS.waste}</option>
                    <option value="food">{CATEGORY_OPTIONS.food}</option>
                    <option value="energy">{CATEGORY_OPTIONS.energy}</option>
                    <option value="water">{CATEGORY_OPTIONS.water}</option>
                    <option value="custom">{CATEGORY_OPTIONS.custom}</option>
                  </select>
                </div>
                
                <div>
                  <label className="block text-sm font-medium mb-1">date</label>
                  <input 
                    type="date" 
                    value={formDate}
                    onChange={(e) => setFormDate(e.target.value)}
                    className="w-full p-2 border border-eco-lightGray/60 rounded-lg focus:outline-none focus:ring-1 focus:ring-eco-green focus:border-eco-green"
                    required
                  />
                </div>
                
                <div>
                  <label className="block text-sm font-medium mb-1">notes (optional)</label>
                  <textarea 
                    placeholder="any additional details about this action..."
                    value={formNotes}
                    onChange={(e) => setFormNotes(e.target.value)}
                    className="w-full p-2 border border-eco-lightGray/60 rounded-lg focus:outline-none focus:ring-1 focus:ring-eco-green focus:border-eco-green"
                    rows={3}
                  />
                </div>
                
                <div className="flex justify-end space-x-3 pt-2">
                  <button
                    type="button"
                    onClick={closeForm}
                    className="px-4 py-2 border border-eco-lightGray rounded-lg text-eco-dark/80 hover:bg-eco-lightGray/20 transition-colors"
                    disabled={isSubmitting}
                  >
                    cancel
                  </button>
                  <button
                    type="submit"
                    className="px-4 py-2 bg-eco-green text-white rounded-lg hover:bg-eco-green/90 transition-colors flex items-center gap-1.5"
                    disabled={isSubmitting}
                  >
                    {isSubmitting ? (
                      <>
                        <Loader2 size={16} className="animate-spin" />
                        logging...
                      </>
                    ) : (
                      <>
                        <Check size={16} />
                        log action
                      </>
                    )}
                  </button>
                </div>
              </form>
            </motion.div>
          </motion.div>
        )}
      </div>
    </DashboardLayout>
  );
};

export default Actions;<|MERGE_RESOLUTION|>--- conflicted
+++ resolved
@@ -40,7 +40,6 @@
   buds_reward?: number;
 };
 
-<<<<<<< HEAD
 // Define the EcoTip type based on the ECO_TIPS array
 type EcoTipType = {
   id: number;
@@ -48,16 +47,6 @@
   description: string;
   impact: string;
   category: string;
-=======
-// Define consistent category options
-const CATEGORY_OPTIONS = {
-  transportation: "transportation",
-  waste: "waste reduction",
-  food: "food",
-  energy: "energy",
-  water: "water",
-  custom: "other"
->>>>>>> 1c2452d9
 };
 
 // Sample eco tips to show as suggestions
@@ -240,7 +229,6 @@
           console.error('error logging action:', error);
           toast.error('failed to log action: ' + error);
         } else {
-<<<<<<< HEAD
           console.log('Successfully logged action:', data);
           toast.success('Eco action logged successfully!');
           
@@ -252,38 +240,6 @@
       } else {
         // For custom actions, use the enhanced logUserAction with Gemini analysis
         console.log('Logging custom action with Gemini analysis:', formTitle);
-=======
-          console.log('successfully logged action:', data);
-          toast.success('eco action logged successfully!');
-          closeForm();
-        }
-      } else {
-        // For custom actions, use the client-side approach
-        console.log('creating custom action:', formTitle);
-        
-        const { data: newAction, error: createError } = await createCustomEcoAction(
-          formTitle,
-          formCategory,
-          formNotes
-        );
-        
-        if (createError) {
-          console.error('error creating custom action:', createError);
-          toast.error('failed to create custom action: ' + createError);
-          return;
-        }
-        
-        if (!newAction) {
-          console.error('no action data returned from createCustomEcoAction');
-          toast.error('failed to create custom action: no data returned');
-          return;
-        }
-        
-        console.log('successfully created custom action:', newAction);
-        
-        // Now log the newly created action
-        console.log('logging custom action:', newAction.id);
->>>>>>> 1c2452d9
         
         const { data, error } = await logUserAction(
           user.id,
@@ -297,12 +253,7 @@
           console.error('error logging custom action:', error);
           toast.error('failed to log custom action: ' + error);
         } else {
-<<<<<<< HEAD
           console.log('Successfully logged custom action:', data);
-=======
-          console.log('successfully logged custom action:', data);
-          toast.success('custom eco action logged successfully!');
->>>>>>> 1c2452d9
           
           // Show a success message with the buds earned
           if (data) {
@@ -461,18 +412,8 @@
         <Tabs defaultValue="my-actions">
           <div className="flex justify-between items-center mb-6">
             <TabsList className="bg-eco-cream">
-<<<<<<< HEAD
               <TabsTrigger value="my-actions">My Actions</TabsTrigger>
               <TabsTrigger value="suggestions">Suggestions</TabsTrigger>
-=======
-              <TabsTrigger value="all">all</TabsTrigger>
-              <TabsTrigger value="transportation">{CATEGORY_OPTIONS.transportation}</TabsTrigger>
-              <TabsTrigger value="waste">{CATEGORY_OPTIONS.waste}</TabsTrigger>
-              <TabsTrigger value="food">{CATEGORY_OPTIONS.food}</TabsTrigger>
-              <TabsTrigger value="energy">{CATEGORY_OPTIONS.energy}</TabsTrigger>
-              <TabsTrigger value="water">{CATEGORY_OPTIONS.water}</TabsTrigger>
-              <TabsTrigger value="custom">{CATEGORY_OPTIONS.custom}</TabsTrigger>
->>>>>>> 1c2452d9
             </TabsList>
             
             <motion.button
@@ -498,7 +439,6 @@
                 {userActions.map((action) => (
                   <motion.div
                     key={action.id}
-<<<<<<< HEAD
                     initial={{ opacity: 0, y: 10 }}
                     animate={{ opacity: 1, y: 0 }}
                     className="bg-white rounded-lg p-4 shadow-sm border border-eco-lightGray/30"
@@ -581,77 +521,6 @@
                   >
                     Show Suggestions Again
                   </button>
-=======
-                    title={action.title}
-                    impact={action.impact}
-                    category={action.category}
-                    icon={action.icon}
-                    completed={action.completed}
-                    onClick={() => openForm(action)}
-                  />
-                ))
-              )}
-              
-              <ActionCard 
-                title="add custom action"
-                impact="track your impact"
-                category={CATEGORIES.CUSTOM}
-                icon={<PenTool size={18} className="text-eco-dark/80" />}
-                onClick={() => openForm()}
-              />
-            </div>
-          </TabsContent>
-          
-          {/* Category tabs - show either Supabase categories or local categories */}
-          {supabaseActions ? (
-            // Display Supabase categories
-            Object.keys(CATEGORY_OPTIONS).map((categoryKey) => (
-              <TabsContent key={categoryKey} value={categoryKey} className="mt-0">
-                <div className="grid grid-cols-1 sm:grid-cols-2 md:grid-cols-3 gap-4">
-                  {supabaseActions
-                    .filter(action => action.category_id === categoryKey)
-                    .map((action) => (
-                      <ActionCard 
-                        key={action.id}
-                        title={action.title}
-                        impact={action.impact}
-                        category={action.category_id || 'other'}
-                        icon={<Leaf size={18} className="text-eco-dark/80" />}
-                        onClick={() => openForm(action)}
-                      />
-                    ))
-                  }
-                  
-                  {/* Add custom action card to each category */}
-                  {categoryKey === 'custom' && (
-                    <ActionCard 
-                      title="add custom action"
-                      impact="track your impact"
-                      category={CATEGORIES.CUSTOM}
-                      icon={<PenTool size={18} className="text-eco-dark/80" />}
-                      onClick={() => openForm()}
-                    />
-                  )}
-                </div>
-              </TabsContent>
-            ))
-          ) : (
-            // Fallback to local categories
-            Object.keys(actionsData).map((category) => (
-              <TabsContent key={category} value={category} className="mt-0">
-                <div className="grid grid-cols-1 sm:grid-cols-2 md:grid-cols-3 gap-4">
-                  {actionsData[category].map((action) => (
-                    <ActionCard 
-                      key={action.id}
-                      title={action.title}
-                      impact={action.impact}
-                      category={action.category}
-                      icon={action.icon}
-                      completed={action.completed}
-                      onClick={() => openForm(action)}
-                    />
-                  ))}
->>>>>>> 1c2452d9
                 </div>
               )}
             </div>
