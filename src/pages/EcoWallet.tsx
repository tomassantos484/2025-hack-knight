--- conflicted
+++ resolved
@@ -158,15 +158,10 @@
           
           setRedemptionItems([...badgeItems, ...otherItems]);
         } catch (error) {
-<<<<<<< HEAD
           console.error('Error loading user data:', error);
           toast.error('Failed to load your Buds balance and transaction history.');
         } finally {
           setLoading(false);
-=======
-          console.error('error loading user data:', error);
-          toast.error('failed to load your buds balance and transaction history.');
->>>>>>> 1c2452d9
         }
       }
     };
@@ -174,58 +169,6 @@
     loadUserData();
   }, [isSignedIn, user]);
   
-<<<<<<< HEAD
-=======
-  // Redemption items
-  const redemptionItems: RedemptionItem[] = [
-    {
-      id: 1,
-      name: 'early adopter badge',
-      description: 'show off your early commitment to sustainability',
-      budsCost: 50,
-      image: '/placeholder.svg',
-      category: 'badge',
-      icon: <Badge size={24} className="text-eco-green" />
-    },
-    {
-      id: 2,
-      name: 'waste warrior badge',
-      description: 'earned by properly recycling 50+ items',
-      budsCost: 100,
-      image: '/placeholder.svg',
-      category: 'badge',
-      icon: <Badge size={24} className="text-eco-green" />
-    },
-    {
-      id: 3,
-      name: 'recycled plastic bracelet',
-      description: 'handmade bracelet from ocean-bound plastic',
-      budsCost: 200,
-      image: '/placeholder.svg',
-      category: 'merch',
-      icon: <ShoppingBag size={24} className="text-eco-green" />
-    },
-    {
-      id: 4,
-      name: 'plant a tree',
-      description: 'we\'ll plant a tree in a deforested area',
-      budsCost: 150,
-      image: '/placeholder.svg',
-      category: 'donation',
-      icon: <TreePine size={24} className="text-eco-green" />
-    },
-    {
-      id: 5,
-      name: 'ocean cleanup donation',
-      description: 'help remove 1 lb of plastic from the ocean',
-      budsCost: 175,
-      image: '/placeholder.svg',
-      category: 'donation',
-      icon: <Waves size={24} className="text-eco-green" />
-    }
-  ];
-  
->>>>>>> 1c2452d9
   // Filter redemption items by category
   const filteredItems = selectedCategory === 'all' 
     ? redemptionItems 
@@ -310,7 +253,6 @@
   // Ways to earn more Buds
   const budEarningActions = [
     {
-<<<<<<< HEAD
       name: 'Log Eco Actions',
       description: 'Record your daily eco-friendly activities',
       icon: <Leaf size={24} className="text-eco-green" />,
@@ -325,10 +267,6 @@
     {
       name: 'Scan Receipts',
       description: 'Upload receipts for eco-friendly purchases',
-=======
-      name: 'scan receipts',
-      description: 'upload receipts for eco-friendly purchases',
->>>>>>> 1c2452d9
       icon: <Receipt size={24} className="text-eco-green" />,
       path: '/receiptify'
     },
@@ -371,7 +309,6 @@
         >
           <div className="flex flex-col md:flex-row justify-between items-start md:items-center">
             <div>
-<<<<<<< HEAD
               <h2 className="text-xl font-medium mb-2">Your Balance</h2>
               <div className="text-3xl font-bold text-eco-green flex items-center">
                 <Leaf className="mr-2" />
@@ -383,15 +320,6 @@
               </div>
               <p className="text-sm text-eco-dark/60 mt-1">
                 Buds are earned through eco-friendly actions
-=======
-              <h2 className="text-lg font-medium mb-1">your buds balance</h2>
-              <p className="text-3xl font-bold flex items-center">
-                <Leaf size={24} className="mr-2" />
-                {budsBalance} buds
-              </p>
-              <p className="text-sm mt-2 text-white/80">
-                earn more buds by logging eco actions and scanning receipts
->>>>>>> 1c2452d9
               </p>
             </div>
             
@@ -400,20 +328,14 @@
                 onClick={() => setShowHistory(!showHistory)}
                 className="flex items-center text-eco-green hover:text-eco-green/80 transition-colors"
               >
-<<<<<<< HEAD
                 <History size={18} className="mr-1" />
                 {showHistory ? 'Hide' : 'View'} Transaction History
-=======
-                <History size={18} className="mr-2" />
-                transaction history
->>>>>>> 1c2452d9
               </button>
               
               <button
                 onClick={handleConnectBank}
                 className="flex items-center text-eco-green hover:text-eco-green/80 transition-colors"
               >
-<<<<<<< HEAD
                 <CreditCard size={18} className="mr-1" />
                 Connect Bank Account
               </button>
@@ -454,43 +376,6 @@
                       <div className={`font-bold ${tx.type === 'earned' ? 'text-eco-green' : 'text-red-500'}`}>
                         {tx.type === 'earned' ? '+' : '-'}{tx.amount} Buds
                       </div>
-=======
-                <CreditCard size={18} className="mr-2" />
-                connect bank account
-              </button>
-            </div>
-          </div>
-        </motion.div>
-        
-        {/* Transaction History */}
-        {showHistory && (
-          <motion.div
-            initial={{ opacity: 0, height: 0 }}
-            animate={{ opacity: 1, height: 'auto' }}
-            exit={{ opacity: 0, height: 0 }}
-            className="mb-8 bg-white rounded-xl p-6 eco-shadow"
-          >
-            <h2 className="text-xl font-medium mb-4">transaction history</h2>
-            
-            {transactions.length === 0 ? (
-              <div className="text-center py-8 text-eco-dark/70">
-                <History size={48} className="mx-auto mb-4 text-eco-dark/30" />
-                <p>no transactions yet. start earning and spending buds!</p>
-              </div>
-            ) : (
-              <div className="space-y-4">
-                {transactions.map(transaction => (
-                  <div 
-                    key={transaction.id}
-                    className="flex justify-between items-center p-3 border-b border-gray-100"
-                  >
-                    <div>
-                      <p className="font-medium">{transaction.description}</p>
-                      <p className="text-sm text-eco-dark/70">{transaction.date}</p>
-                    </div>
-                    <div className={`font-medium ${transaction.type === 'earned' ? 'text-eco-green' : 'text-red-500'}`}>
-                      {transaction.type === 'earned' ? '+' : '-'}{transaction.amount} buds
->>>>>>> 1c2452d9
                     </div>
                   ))}
                 </div>
@@ -537,7 +422,6 @@
           </div>
         </motion.div>
         
-<<<<<<< HEAD
         {/* Redemption Items */}
         <motion.div
           initial={{ opacity: 0, y: 20 }}
@@ -546,11 +430,6 @@
           className="glass-card p-6 rounded-xl"
         >
           <h2 className="text-xl font-medium mb-4">Redeem Your Buds</h2>
-=======
-        {/* Redemption Options */}
-        <div className="mb-6">
-          <h2 className="text-xl font-medium mb-4">redeem your buds</h2>
->>>>>>> 1c2452d9
           
           {/* Category Filters */}
           <div className="flex space-x-2 mb-6 overflow-x-auto pb-2 scrollbar-hidden">
@@ -572,13 +451,8 @@
                   : 'bg-eco-light/30 hover:bg-eco-light/50'
               }`}
             >
-<<<<<<< HEAD
               <BadgeIcon size={16} className="mr-1" />
               Badges
-=======
-              <Badge size={16} className="mr-2" />
-              digital badges
->>>>>>> 1c2452d9
             </button>
             <button
               onClick={() => setSelectedCategory('merch')}
@@ -588,13 +462,8 @@
                   : 'bg-eco-light/30 hover:bg-eco-light/50'
               }`}
             >
-<<<<<<< HEAD
               <ShoppingBag size={16} className="mr-1" />
               Merchandise
-=======
-              <ShoppingBag size={16} className="mr-2" />
-              eco merch
->>>>>>> 1c2452d9
             </button>
             <button
               onClick={() => setSelectedCategory('donation')}
@@ -604,13 +473,8 @@
                   : 'bg-eco-light/30 hover:bg-eco-light/50'
               }`}
             >
-<<<<<<< HEAD
               <Gift size={16} className="mr-1" />
               Donations
-=======
-              <TreePine size={16} className="mr-2" />
-              donations
->>>>>>> 1c2452d9
             </button>
           </div>
           
@@ -626,7 +490,6 @@
               {filteredItems.map((item) => {
                 const isOwned = item.category === 'badge' && item.badge && userBadges.includes(item.badge.id);
                 
-<<<<<<< HEAD
                 return (
                   <div 
                     key={item.id}
@@ -658,29 +521,6 @@
                         {!isOwned && budsBalance >= item.budsCost && <ArrowRight size={16} className="ml-1" />}
                       </button>
                     </div>
-=======
-                <div className="p-4">
-                  <h3 className="font-medium mb-1">{item.name}</h3>
-                  <p className="text-sm text-eco-dark/70 mb-4">{item.description}</p>
-                  
-                  <div className="flex items-center justify-between">
-                    <div className="flex items-center text-sm font-medium text-eco-green">
-                      <Leaf size={16} className="mr-1" />
-                      {item.budsCost} buds
-                    </div>
-                    
-                    <button
-                      onClick={() => handleRedeem(item)}
-                      disabled={budsBalance < item.budsCost}
-                      className={`px-3 py-1.5 rounded-lg text-sm flex items-center ${
-                        budsBalance >= item.budsCost
-                          ? 'bg-eco-green text-white hover:bg-eco-green/90'
-                          : 'bg-gray-200 text-gray-500 cursor-not-allowed'
-                      }`}
-                    >
-                      {budsBalance >= item.budsCost ? 'redeem' : 'not enough buds'}
-                    </button>
->>>>>>> 1c2452d9
                   </div>
                 );
               })}
